--- conflicted
+++ resolved
@@ -25,7 +25,6 @@
 import os
 import re
 import itertools
-import subprocess
 from datetime import datetime
 
 import llnl.util.tty as tty
@@ -230,7 +229,7 @@
         if 'MODULES' in strategies:
             compilers.extend(cls.find_in_modules())
         return compilers
-                            
+
 
     @classmethod
     def find_in_path(cls, *path):
@@ -312,11 +311,6 @@
 
 
     def __str__(self):
-<<<<<<< HEAD
-        """Return a string representation of the compiler toolchain."""
-        return "%s(%s)" % (
-            self.name, '\n     '.join((str(s) for s in (self.cc, self.cxx, self.f77, self.fc))))
-=======
         """Return a string represntation of the compiler toolchain."""
         if self.strategy is 'MODULES':
             return "%s(%s)" % (
@@ -324,7 +318,6 @@
         else:
             return "%s(%s)" % (
                 self.name, '\n     '.join((str(s) for s in (self.strategy, self.cc, self.cxx, self.f77, self.fc))))
->>>>>>> 4f9a309d
 
 
 class CompilerAccessError(spack.error.SpackError):
